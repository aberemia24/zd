// Schemă și tipuri partajate pentru tranzacții
import { z } from 'zod';
import { TransactionType, FrequencyType, TransactionStatus } from './enums';
// Diferențe față de structura SQL:
// - currency NU este folosit în FE (intenționat, vezi discuție cu owner)
// - description există doar în FE (nu și în SQL, dar poate fi adăugat la nevoie)
// - user_id nu e expus în FE (doar pe backend)
// - created_at/updated_at sunt opționale, folosite doar pentru UI/audit
export const TransactionSchema = z.object({
    id: z.string().uuid(),
    amount: z.number(),
<<<<<<< HEAD
    type: z.nativeEnum(TransactionType), // Enum strict pentru tip tranzacție
=======
    type: z.nativeEnum(TransactionType),
>>>>>>> 3229dd1a
    date: z.string(),
    description: z.string().optional(),
    category: z.string().optional(),
    subcategory: z.string().optional(),
    recurring: z.boolean().optional(),
<<<<<<< HEAD
    frequency: z.nativeEnum(FrequencyType).optional(), // Enum strict pentru frecvență
    // --- câmpuri pentru workflow planificat/actual ---
    actualAmount: z.number().optional(), // Suma efectivă cheltuită (dacă diferă de estimat)
    status: z.nativeEnum(TransactionStatus).optional(), // 'PLANNED' sau 'COMPLETED'
    // --- meta ---
    created_at: z.string().optional(), // ISO date
=======
    frequency: z.nativeEnum(FrequencyType).optional(),
    // --- câmpuri pentru workflow planificat/actual ---
    actualAmount: z.number().optional(),
    status: z.nativeEnum(TransactionStatus).optional(),
    // --- meta ---
    created_at: z.string().optional(),
>>>>>>> 3229dd1a
    updated_at: z.string().optional(), // ISO date
});
// Schema pentru CREATE (fără id, created_at, updated_at)
export const CreateTransactionSchema = TransactionSchema.omit({ id: true, created_at: true, updated_at: true });<|MERGE_RESOLUTION|>--- conflicted
+++ resolved
@@ -9,31 +9,18 @@
 export const TransactionSchema = z.object({
     id: z.string().uuid(),
     amount: z.number(),
-<<<<<<< HEAD
-    type: z.nativeEnum(TransactionType), // Enum strict pentru tip tranzacție
-=======
     type: z.nativeEnum(TransactionType),
->>>>>>> 3229dd1a
     date: z.string(),
     description: z.string().optional(),
     category: z.string().optional(),
     subcategory: z.string().optional(),
     recurring: z.boolean().optional(),
-<<<<<<< HEAD
-    frequency: z.nativeEnum(FrequencyType).optional(), // Enum strict pentru frecvență
-    // --- câmpuri pentru workflow planificat/actual ---
-    actualAmount: z.number().optional(), // Suma efectivă cheltuită (dacă diferă de estimat)
-    status: z.nativeEnum(TransactionStatus).optional(), // 'PLANNED' sau 'COMPLETED'
-    // --- meta ---
-    created_at: z.string().optional(), // ISO date
-=======
     frequency: z.nativeEnum(FrequencyType).optional(),
     // --- câmpuri pentru workflow planificat/actual ---
     actualAmount: z.number().optional(),
     status: z.nativeEnum(TransactionStatus).optional(),
     // --- meta ---
     created_at: z.string().optional(),
->>>>>>> 3229dd1a
     updated_at: z.string().optional(), // ISO date
 });
 // Schema pentru CREATE (fără id, created_at, updated_at)
