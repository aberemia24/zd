<!DOCTYPE html>
<html lang="ro">
<head>
  <meta charset="UTF-8" />
  <meta name="viewport" content="width=device-width, initial-scale=1.0" />
  <title>Budget App</title>
  <!-- 🚀 OPTIMIZARE PERFORMANȚĂ - Resource Hints pentru încărcare mai rapidă -->
  <!-- Preconnect pentru Google Fonts (DNS lookup + connection) -->
  <link rel="preconnect" href="https://fonts.googleapis.com" />
  <link rel="preconnect" href="https://fonts.gstatic.com" crossorigin />
  
  <!-- Preload pentru fontul Inter (cel mai critic) -->
  <link 
    rel="preload" 
    href="https://fonts.googleapis.com/css2?family=Inter:wght@400;500;600;700&display=swap" 
    as="style" 
    onload="this.onload=null;this.rel='stylesheet'"
  />
  
  <!-- Fallback pentru browsere care nu suportă preload -->
  <noscript>
    <link 
      href="https://fonts.googleapis.com/css2?family=Inter:wght@400;500;600;700&display=swap" 
      rel="stylesheet"
    />
  </noscript>
  
  <!-- DNS prefetch pentru alte CDN-uri folosite -->
  <link rel="dns-prefetch" href="https://unpkg.com" />
  
  <!-- Meta pentru SEO și social -->
  <meta name="description" content="Aplicație modernă pentru gestionarea bugetului personal" />
  <meta name="theme-color" content="#EA580C" />
<<<<<<< HEAD
  <script type="module" crossorigin src="/assets/index-DSMnM6-8.js"></script>
=======
  <script type="module" crossorigin src="/assets/index-S2mHJJIF.js"></script>
>>>>>>> 3229dd1a
  <link rel="modulepreload" crossorigin href="/assets/chunk-DseqvsBm.js">
  <link rel="modulepreload" crossorigin href="/assets/chunk-DOhRgtKD.js">
  <link rel="modulepreload" crossorigin href="/assets/chunk-gwfwdmHe.js">
  <link rel="modulepreload" crossorigin href="/assets/chunk-CPyUQhI1.js">
  <link rel="modulepreload" crossorigin href="/assets/chunk-cooLPSPN.js">
<<<<<<< HEAD
  <link rel="modulepreload" crossorigin href="/assets/chunk-CfbPSibB.js">
=======
  <link rel="modulepreload" crossorigin href="/assets/chunk-Sp7XtC9M.js">
>>>>>>> 3229dd1a
  <link rel="stylesheet" crossorigin href="/assets/styles/index-RpLGofl7.css">
</head>
<body>
  <div id="root"></div>

</body>
</html> <|MERGE_RESOLUTION|>--- conflicted
+++ resolved
@@ -1,8 +1,8 @@
-<!DOCTYPE html>
-<html lang="ro">
-<head>
-  <meta charset="UTF-8" />
-  <meta name="viewport" content="width=device-width, initial-scale=1.0" />
+<!DOCTYPE html>
+<html lang="ro">
+<head>
+  <meta charset="UTF-8" />
+  <meta name="viewport" content="width=device-width, initial-scale=1.0" />
   <title>Budget App</title>
   <!-- 🚀 OPTIMIZARE PERFORMANȚĂ - Resource Hints pentru încărcare mai rapidă -->
   <!-- Preconnect pentru Google Fonts (DNS lookup + connection) -->
@@ -30,26 +30,18 @@
   
   <!-- Meta pentru SEO și social -->
   <meta name="description" content="Aplicație modernă pentru gestionarea bugetului personal" />
-  <meta name="theme-color" content="#EA580C" />
-<<<<<<< HEAD
-  <script type="module" crossorigin src="/assets/index-DSMnM6-8.js"></script>
-=======
+  <meta name="theme-color" content="#EA580C" />
   <script type="module" crossorigin src="/assets/index-S2mHJJIF.js"></script>
->>>>>>> 3229dd1a
   <link rel="modulepreload" crossorigin href="/assets/chunk-DseqvsBm.js">
   <link rel="modulepreload" crossorigin href="/assets/chunk-DOhRgtKD.js">
   <link rel="modulepreload" crossorigin href="/assets/chunk-gwfwdmHe.js">
   <link rel="modulepreload" crossorigin href="/assets/chunk-CPyUQhI1.js">
   <link rel="modulepreload" crossorigin href="/assets/chunk-cooLPSPN.js">
-<<<<<<< HEAD
-  <link rel="modulepreload" crossorigin href="/assets/chunk-CfbPSibB.js">
-=======
   <link rel="modulepreload" crossorigin href="/assets/chunk-Sp7XtC9M.js">
->>>>>>> 3229dd1a
   <link rel="stylesheet" crossorigin href="/assets/styles/index-RpLGofl7.css">
-</head>
-<body>
-  <div id="root"></div>
-
-</body>
+</head>
+<body>
+  <div id="root"></div>+
+</body>
 </html> 